/*********************                                                        */
/*! \file theory_bv_rewriter.cpp
 ** \verbatim
 ** Original author: Dejan Jovanovic
 ** Major contributors: Liana Hadarean
 ** Minor contributors (to current version): Tim King, Morgan Deters, Clark Barrett
 ** This file is part of the CVC4 project.
 ** Copyright (c) 2009-2013  New York University and The University of Iowa
 ** See the file COPYING in the top-level source directory for licensing
 ** information.\endverbatim
 **
 ** \brief [[ Add one-line brief description here ]]
 **
 ** [[ Add lengthier description here ]]
 ** \todo document this file
 **/

#include "theory/theory.h"
#include "theory/bv/theory_bv_rewriter.h"
#include "theory/bv/theory_bv_rewrite_rules.h"
#include "theory/bv/theory_bv_rewrite_rules_core.h"
#include "theory/bv/theory_bv_rewrite_rules_operator_elimination.h"
#include "theory/bv/theory_bv_rewrite_rules_constant_evaluation.h"
#include "theory/bv/theory_bv_rewrite_rules_simplification.h"
#include "theory/bv/theory_bv_rewrite_rules_normalization.h"

using namespace CVC4;
using namespace CVC4::theory;
using namespace CVC4::theory::bv;


// CVC4_THREADLOCAL(AllRewriteRules*) TheoryBVRewriter::s_allRules = NULL;
// CVC4_THREADLOCAL(TimerStat*) TheoryBVRewriter::d_rewriteTimer = NULL;
RewriteFunction TheoryBVRewriter::d_rewriteTable[kind::LAST_KIND]; 
void TheoryBVRewriter::init() {
   // s_allRules = new AllRewriteRules;
   // d_rewriteTimer = new TimerStat("theory::bv::rewriteTimer");
   // StatisticsRegistry::registerStat(d_rewriteTimer); 
   initializeRewrites();

}

void TheoryBVRewriter::shutdown() {
   // delete s_allRules;
   // StatisticsRegistry::unregisterStat(d_rewriteTimer); 
   //delete d_rewriteTimer;
}

RewriteResponse TheoryBVRewriter::preRewrite(TNode node) {
  RewriteResponse res = d_rewriteTable[node.getKind()](node, true);
  if(res.node != node) {
    Debug("bitvector-rewrite") << "TheoryBV::preRewrite    " << node << std::endl;
    Debug("bitvector-rewrite") << "TheoryBV::preRewrite to " << res.node << std::endl;
  }
  return res; 
}

RewriteResponse TheoryBVRewriter::postRewrite(TNode node) {
  RewriteResponse res = d_rewriteTable[node.getKind()](node, false);
  if(res.node!= node) {
    Debug("bitvector-rewrite") << "TheoryBV::postRewrite    " << node << std::endl;
    Debug("bitvector-rewrite") << "TheoryBV::postRewrite to " << res.node << std::endl;
  }
  // if (res.status == REWRITE_DONE) {
  //   Node rewr = res.node;
  //   Node rerewr = d_rewriteTable[rewr.getKind()](rewr, false).node;
  //   Assert(rewr == rerewr);
  // }
  
  return res; 
}

RewriteResponse TheoryBVRewriter::RewriteUlt(TNode node, bool preregister) {
  // reduce common subexpressions on both sides
  Node resultNode = LinearRewriteStrategy
    < RewriteRule<EvalUlt>,
      // if both arguments are constants evaluates
      RewriteRule<UltZero>
      // a < 0 rewrites to false
  //    RewriteRule<UltOne>,
  //    RewriteRule<ZeroUlt>
      >::apply(node);
  
  return RewriteResponse(REWRITE_DONE, resultNode); 
}

RewriteResponse TheoryBVRewriter::RewriteSlt(TNode node, bool preregister){
  Node resultNode = LinearRewriteStrategy
    < RewriteRule < EvalSlt >
     // RewriteRule < SltZero >
      >::apply(node);

  return RewriteResponse(REWRITE_DONE, resultNode); 

  // Node resultNode = LinearRewriteStrategy
  //   < RewriteRule < SltEliminate >
  //     // a <_s b ==> a + 2^{n-1} <_u b + 2^{n-1}
  //     >::apply(node);

  // return RewriteResponse(REWRITE_AGAIN_FULL, resultNode); 
}

RewriteResponse TheoryBVRewriter::RewriteUle(TNode node, bool preregister){
  Node resultNode = LinearRewriteStrategy
    < RewriteRule<EvalUle>,
      RewriteRule<UleMax>,
      RewriteRule<ZeroUle>,
      RewriteRule<UleZero>,
<<<<<<< HEAD
      RewriteRule<UleSelf>//,
      //      RewriteRule<UleEliminate>
=======
      RewriteRule<UleSelf>,
      RewriteRule<UleEliminate>
>>>>>>> 07c2ba8e
      >::apply(node);
  return RewriteResponse(resultNode == node ? REWRITE_DONE : REWRITE_AGAIN, resultNode); 
}

RewriteResponse TheoryBVRewriter::RewriteSle(TNode node, bool preregister){
  Node resultNode = LinearRewriteStrategy
<<<<<<< HEAD
    < RewriteRule <EvalSle>//, 
      //      RewriteRule <SleEliminate>
=======
    < RewriteRule <EvalSle>, 
      RewriteRule <SleEliminate>
>>>>>>> 07c2ba8e
      >::apply(node);
  return RewriteResponse(resultNode == node? REWRITE_DONE : REWRITE_AGAIN, resultNode); 
}

RewriteResponse TheoryBVRewriter::RewriteUgt(TNode node, bool preregister){
  Node resultNode = LinearRewriteStrategy
    < RewriteRule<UgtEliminate>
    >::apply(node);
  
  return RewriteResponse(REWRITE_AGAIN, resultNode); 
}

RewriteResponse TheoryBVRewriter::RewriteSgt(TNode node, bool preregister){
  Node resultNode = LinearRewriteStrategy
    < RewriteRule<SgtEliminate>
      //RewriteRule<SltEliminate>
      >::apply(node);
  
  return RewriteResponse(REWRITE_AGAIN, resultNode); 
}

RewriteResponse TheoryBVRewriter::RewriteUge(TNode node, bool preregister){
  Node resultNode = LinearRewriteStrategy
    < RewriteRule<UgeEliminate>
    >::apply(node);
  
  return RewriteResponse(REWRITE_AGAIN, resultNode); 
}

RewriteResponse TheoryBVRewriter::RewriteSge(TNode node, bool preregister){
  Node resultNode = LinearRewriteStrategy
    < RewriteRule<SgeEliminate>
      //      RewriteRule<SleEliminate>
    >::apply(node);
  
  return RewriteResponse(REWRITE_AGAIN_FULL, resultNode); 
}

RewriteResponse TheoryBVRewriter::RewriteNot(TNode node, bool preregister){
  Node resultNode = node;
  
  if(RewriteRule<NotXor>::applies(node)) {
    resultNode = RewriteRule<NotXor>::run<false>(node);
    return RewriteResponse(REWRITE_AGAIN_FULL, resultNode); 
  }
  resultNode = LinearRewriteStrategy
    < RewriteRule<EvalNot>,
      RewriteRule<NotIdemp>
    >::apply(node);
  
  return RewriteResponse(REWRITE_DONE, resultNode); 
}

RewriteResponse TheoryBVRewriter::RewriteExtract(TNode node, bool preregister) {
  Node resultNode = node;

  if (RewriteRule<ExtractConcat>::applies(node)) {
    resultNode = RewriteRule<ExtractConcat>::run<false>(node);
    return RewriteResponse(REWRITE_AGAIN_FULL, resultNode); 
  }

  if (RewriteRule<ExtractSignExtend>::applies(node)) {
    resultNode = RewriteRule<ExtractSignExtend>::run<false>(node);
    return RewriteResponse(REWRITE_AGAIN_FULL, resultNode); 
  }

  if (RewriteRule<ExtractBitwise>::applies(node)) {
    resultNode = RewriteRule<ExtractBitwise>::run<false>(node);
    return RewriteResponse(REWRITE_AGAIN_FULL, resultNode); 
  }
  
  if (RewriteRule<ExtractNot>::applies(node)) {
    resultNode = RewriteRule<ExtractNot>::run<false>(node);
    return RewriteResponse(REWRITE_AGAIN_FULL, resultNode); 
  }

  if (RewriteRule<ExtractArith>::applies(node)) {
    resultNode = RewriteRule<ExtractArith>::run<false>(node);
    return RewriteResponse(REWRITE_AGAIN_FULL, resultNode); 
  }

  resultNode = LinearRewriteStrategy
    < RewriteRule<ExtractConstant>, 
      RewriteRule<ExtractExtract>,
      // We could get another extract over extract
      RewriteRule<ExtractWhole>
      // At this point only Extract-Whole could apply
      >::apply(node);
  
  return RewriteResponse(REWRITE_DONE, resultNode); 
}


RewriteResponse TheoryBVRewriter::RewriteConcat(TNode node, bool preregister) {
  
  Node resultNode = LinearRewriteStrategy
    < RewriteRule<ConcatFlatten>,
      // Flatten the top level concatenations
      RewriteRule<ConcatExtractMerge>,
      // Merge the adjacent extracts on non-constants
      RewriteRule<ConcatConstantMerge>,
      // Merge the adjacent extracts on constants
      ApplyRuleToChildren<kind::BITVECTOR_CONCAT, ExtractWhole>
      >::apply(node);
   return RewriteResponse(REWRITE_DONE, resultNode);  
}

RewriteResponse TheoryBVRewriter::RewriteAnd(TNode node, bool preregister){
  Node resultNode = node;
  
  resultNode = LinearRewriteStrategy
    < RewriteRule<FlattenAssocCommut>,
      RewriteRule<AndSimplify>,
      RewriteRule<BitwiseSlicing>
      >::apply(node);

  if (resultNode.getKind() != node.getKind()) {
    return RewriteResponse(REWRITE_AGAIN_FULL, resultNode); 
  }
  
  return RewriteResponse(REWRITE_DONE, resultNode); 
}

RewriteResponse TheoryBVRewriter::RewriteOr(TNode node, bool preregister){
  Node resultNode = node;

  resultNode = LinearRewriteStrategy
    < RewriteRule<FlattenAssocCommut>,
      RewriteRule<OrSimplify>,
      RewriteRule<BitwiseSlicing>
    >::apply(node);

  if (resultNode.getKind() != node.getKind()) {
    return RewriteResponse(REWRITE_AGAIN_FULL, resultNode); 
  }
  
  return RewriteResponse(REWRITE_DONE, resultNode); 
}

RewriteResponse TheoryBVRewriter::RewriteXor(TNode node, bool preregister) {
  Node resultNode = node;

  resultNode = LinearRewriteStrategy
    < RewriteRule<FlattenAssocCommut>, // flatten the expression 
      RewriteRule<XorSimplify>,        // simplify duplicates and constants
      RewriteRule<XorZero>,            // checks if the constant part is zero and eliminates it
      RewriteRule<BitwiseSlicing>
    >::apply(node);

  // this simplification introduces new terms and might require further
  // rewriting
  if (RewriteRule<XorOne>::applies(resultNode)) {
    resultNode = RewriteRule<XorOne>::run<false> (resultNode);
    return RewriteResponse(REWRITE_AGAIN_FULL, resultNode); 
  }

  if (resultNode.getKind() != node.getKind()) {
    return RewriteResponse(REWRITE_AGAIN_FULL, resultNode); 
  }

  return RewriteResponse(REWRITE_DONE, resultNode); 
}

RewriteResponse TheoryBVRewriter::RewriteXnor(TNode node, bool preregister) {
  Node resultNode = LinearRewriteStrategy
    < RewriteRule<XnorEliminate>
    >::apply(node);
  // need to rewrite two levels in 
  return RewriteResponse(REWRITE_AGAIN_FULL, resultNode); 
}

RewriteResponse TheoryBVRewriter::RewriteNand(TNode node, bool preregister) {
  Node resultNode = LinearRewriteStrategy
    < RewriteRule<NandEliminate>
      >::apply(node);
  
  return RewriteResponse(REWRITE_AGAIN_FULL, resultNode); 
}

RewriteResponse TheoryBVRewriter::RewriteNor(TNode node, bool preregister) {
  Node resultNode = LinearRewriteStrategy
    < RewriteRule<NorEliminate>
    >::apply(node);
  
  return RewriteResponse(REWRITE_AGAIN_FULL, resultNode); 
}

RewriteResponse TheoryBVRewriter::RewriteComp(TNode node, bool preregister) {
  Node resultNode = LinearRewriteStrategy
    < RewriteRule<CompEliminate>
      >::apply(node);

  return RewriteResponse(REWRITE_AGAIN_FULL, resultNode); 
}

RewriteResponse TheoryBVRewriter::RewriteMult(TNode node, bool preregister) {
  Node resultNode = node; 

  resultNode = LinearRewriteStrategy
    < RewriteRule<FlattenAssocCommut>, // flattens and sorts
      RewriteRule<MultSimplify>,       // multiplies constant part and checks for 0
      RewriteRule<MultPow2>            // replaces multiplication by a power of 2 by a shift
    >::apply(node);

  // only apply if every subterm was already rewritten 
  if (!preregister) {
    // distributes multiplication by constant over +, - and unary -
    if(RewriteRule<MultDistribConst>::applies(resultNode)) {
      resultNode = RewriteRule<MultDistribConst>::run<false>(resultNode);
      // creating new terms that might simplify further
      return RewriteResponse(REWRITE_AGAIN_FULL, resultNode); 
    }
  }

  if(resultNode == node) {
    return RewriteResponse(REWRITE_DONE, resultNode); 
  }
  return RewriteResponse(REWRITE_AGAIN_FULL, resultNode); 
}

RewriteResponse TheoryBVRewriter::RewritePlus(TNode node, bool preregister) {
  if (preregister) {
    return RewriteResponse(REWRITE_DONE, node);
  }
  Node resultNode = LinearRewriteStrategy
    < RewriteRule<FlattenAssocCommut>, 
      RewriteRule<PlusCombineLikeTerms>
      // RewriteRule<PlusLiftConcat> 
      >::apply(node);
  if (resultNode == node) {
    return RewriteResponse(REWRITE_DONE, resultNode);
  } else {
    return RewriteResponse(REWRITE_AGAIN_FULL, resultNode); 
  }
}

RewriteResponse TheoryBVRewriter::RewriteSub(TNode node, bool preregister){
  // return RewriteResponse(REWRITE_DONE, node); 
  Node resultNode = LinearRewriteStrategy
    < RewriteRule<SubEliminate>
    >::apply(node);
  
  return RewriteResponse(REWRITE_AGAIN_FULL, resultNode); 
}

RewriteResponse TheoryBVRewriter::RewriteNeg(TNode node, bool preregister) {
  Node resultNode = node; 
  
  resultNode = LinearRewriteStrategy
    < RewriteRule<EvalNeg>,
      RewriteRule<NegIdemp>,
      RewriteRule<NegSub>
      >::apply(node);
  
  if (RewriteRule<NegPlus>::applies(node)) {
    resultNode = RewriteRule<NegPlus>::run<false>(node);
    return RewriteResponse(REWRITE_AGAIN_FULL, resultNode); 
  }
  
  if(!preregister) {
    if (RewriteRule<NegMult>::applies(node)) {
      resultNode = RewriteRule<NegMult>::run<false>(node);
      return RewriteResponse(REWRITE_AGAIN_FULL, resultNode); 
    }
  }

  return RewriteResponse(REWRITE_DONE, resultNode); 
}


RewriteResponse TheoryBVRewriter::RewriteUdivTotal(TNode node, bool preregister){
  Node resultNode = node;

  if(RewriteRule<UdivPow2>::applies(node)) {
    resultNode = RewriteRule<UdivPow2>::run <false> (node);
    return RewriteResponse(REWRITE_AGAIN_FULL, resultNode); 
  }

  resultNode = LinearRewriteStrategy
    < RewriteRule<EvalUdiv>,
      RewriteRule<UdivOne>,
      RewriteRule<UdivSelf>
      >::apply(node);

  return RewriteResponse(REWRITE_DONE, resultNode); 
}

RewriteResponse TheoryBVRewriter::RewriteUremTotal(TNode node, bool preregister) {
  Node resultNode = node;

  if(RewriteRule<UremPow2>::applies(node)) {
    resultNode = RewriteRule<UremPow2>::run <false> (node);
    return RewriteResponse(REWRITE_AGAIN_FULL, resultNode); 
  }

  resultNode = LinearRewriteStrategy
    < RewriteRule<EvalUrem>,
      RewriteRule<UremOne>,
      RewriteRule<UremSelf>
      >::apply(node);
  return RewriteResponse(REWRITE_DONE, resultNode); 
}

RewriteResponse TheoryBVRewriter::RewriteSmod(TNode node, bool preregister) {
  Node resultNode = LinearRewriteStrategy
    < RewriteRule<SmodEliminate>
      >::apply(node);

  return RewriteResponse(REWRITE_AGAIN_FULL, resultNode); 
}

RewriteResponse TheoryBVRewriter::RewriteSdiv(TNode node, bool preregister) {
  Node resultNode = LinearRewriteStrategy
    < RewriteRule<SdivEliminate>
      >::apply(node);

  return RewriteResponse(REWRITE_AGAIN_FULL, resultNode); 
}

RewriteResponse TheoryBVRewriter::RewriteSrem(TNode node, bool preregister) {
  Node resultNode = LinearRewriteStrategy
    < RewriteRule<SremEliminate>
       >::apply(node);
  return RewriteResponse(REWRITE_AGAIN_FULL, resultNode); 
}

RewriteResponse TheoryBVRewriter::RewriteShl(TNode node, bool preregister) {
  Node resultNode = node; 
  if(RewriteRule<ShlByConst>::applies(node)) {
    resultNode = RewriteRule<ShlByConst>::run <false> (node);
    return RewriteResponse(REWRITE_AGAIN_FULL, resultNode); 
  }

  resultNode = LinearRewriteStrategy
    < RewriteRule<EvalShl>,
      RewriteRule<ShiftZero> 
      >::apply(node);

  return RewriteResponse(REWRITE_DONE, resultNode); 
}

RewriteResponse TheoryBVRewriter::RewriteLshr(TNode node, bool preregister) {
  Node resultNode = node; 
  if(RewriteRule<LshrByConst>::applies(node)) {
    resultNode = RewriteRule<LshrByConst>::run <false> (node);
    return RewriteResponse(REWRITE_AGAIN_FULL, resultNode); 
  }

  resultNode = LinearRewriteStrategy
    < RewriteRule<EvalLshr>,
      RewriteRule<ShiftZero> 
      >::apply(node);

  return RewriteResponse(REWRITE_DONE, resultNode); 
}

RewriteResponse TheoryBVRewriter::RewriteAshr(TNode node, bool preregister) {
  Node resultNode = node; 
  if(RewriteRule<AshrByConst>::applies(node)) {
    resultNode = RewriteRule<AshrByConst>::run <false> (node);
    return RewriteResponse(REWRITE_AGAIN_FULL, resultNode); 
  }

  resultNode = LinearRewriteStrategy
    < RewriteRule<EvalAshr>,
      RewriteRule<ShiftZero>
        >::apply(node);

  return RewriteResponse(REWRITE_DONE, resultNode); 
}


RewriteResponse TheoryBVRewriter::RewriteRepeat(TNode node, bool preregister) {
  Node resultNode = LinearRewriteStrategy
    < RewriteRule<RepeatEliminate >
    >::apply(node);
  
  return RewriteResponse(REWRITE_AGAIN_FULL, resultNode); 
}

RewriteResponse TheoryBVRewriter::RewriteZeroExtend(TNode node, bool preregister){
  Node resultNode = LinearRewriteStrategy
    < RewriteRule<ZeroExtendEliminate >
    >::apply(node);
  
  return RewriteResponse(REWRITE_AGAIN, resultNode); 
}

RewriteResponse TheoryBVRewriter::RewriteSignExtend(TNode node, bool preregister) {
  Node resultNode = LinearRewriteStrategy
    < RewriteRule<EvalSignExtend>
    >::apply(node);
  
  // return RewriteResponse(REWRITE_AGAIN_FULL, resultNode);
  return RewriteResponse(REWRITE_DONE, resultNode); 
}


RewriteResponse TheoryBVRewriter::RewriteRotateRight(TNode node, bool preregister) {
  Node resultNode = LinearRewriteStrategy
    < RewriteRule<RotateRightEliminate >
    >::apply(node);
  
  return RewriteResponse(REWRITE_AGAIN_FULL, resultNode); 
}

RewriteResponse TheoryBVRewriter::RewriteRotateLeft(TNode node, bool preregister){
  Node resultNode = LinearRewriteStrategy
    < RewriteRule<RotateLeftEliminate >
      >::apply(node);
  
  return RewriteResponse(REWRITE_AGAIN_FULL, resultNode); 
}

RewriteResponse TheoryBVRewriter::RewriteEqual(TNode node, bool preregister) {
  if (preregister) {
    Node resultNode = LinearRewriteStrategy
      < RewriteRule<FailEq>,
        RewriteRule<SimplifyEq>,
        RewriteRule<ReflexivityEq>
        >::apply(node);
    return RewriteResponse(REWRITE_DONE, resultNode); 
  }
  else {
    Node resultNode = LinearRewriteStrategy
      < RewriteRule<FailEq>,
        RewriteRule<SimplifyEq>,
        RewriteRule<ReflexivityEq>
        >::apply(node);

    if(RewriteRule<SolveEq>::applies(resultNode)) {
      resultNode = RewriteRule<SolveEq>::run<false>(resultNode);
      if (resultNode != node) {
        return RewriteResponse(REWRITE_AGAIN_FULL, resultNode);
      }
    }
    return RewriteResponse(REWRITE_DONE, resultNode); 
  }
}


RewriteResponse TheoryBVRewriter::IdentityRewrite(TNode node, bool prerewrite) {
  return RewriteResponse(REWRITE_DONE, node); 
}

RewriteResponse TheoryBVRewriter::UndefinedRewrite(TNode node, bool prerewrite) {
  Debug("bv-rewrite") << "TheoryBV::UndefinedRewrite for" << node;
  Unimplemented(); 
} 



void TheoryBVRewriter::initializeRewrites() {

  for(unsigned i = 0; i < kind::LAST_KIND; ++i) {
    d_rewriteTable[i] = IdentityRewrite; //UndefinedRewrite;
  }

  d_rewriteTable [ kind::EQUAL ] = RewriteEqual;
  d_rewriteTable [ kind::BITVECTOR_ULT ] = RewriteUlt;
  d_rewriteTable [ kind::BITVECTOR_SLT ] = RewriteSlt;
  d_rewriteTable [ kind::BITVECTOR_ULE ] = RewriteUle;
  d_rewriteTable [ kind::BITVECTOR_SLE ] = RewriteSle;
  d_rewriteTable [ kind::BITVECTOR_UGT ] = RewriteUgt;
  d_rewriteTable [ kind::BITVECTOR_SGT ] = RewriteSgt;
  d_rewriteTable [ kind::BITVECTOR_UGE ] = RewriteUge;
  d_rewriteTable [ kind::BITVECTOR_SGE ] = RewriteSge;
  d_rewriteTable [ kind::BITVECTOR_NOT ] = RewriteNot;
  d_rewriteTable [ kind::BITVECTOR_CONCAT ] = RewriteConcat;
  d_rewriteTable [ kind::BITVECTOR_AND ] = RewriteAnd;
  d_rewriteTable [ kind::BITVECTOR_OR ] = RewriteOr;
  d_rewriteTable [ kind::BITVECTOR_XOR] = RewriteXor;
  d_rewriteTable [ kind::BITVECTOR_XNOR ] = RewriteXnor;
  d_rewriteTable [ kind::BITVECTOR_NAND ] = RewriteNand;
  d_rewriteTable [ kind::BITVECTOR_NOR ] = RewriteNor;
  d_rewriteTable [ kind::BITVECTOR_COMP ] = RewriteComp;
  d_rewriteTable [ kind::BITVECTOR_MULT ] = RewriteMult;
  d_rewriteTable [ kind::BITVECTOR_PLUS ] = RewritePlus;
  d_rewriteTable [ kind::BITVECTOR_SUB ] = RewriteSub;
  d_rewriteTable [ kind::BITVECTOR_NEG ] = RewriteNeg;
  // d_rewriteTable [ kind::BITVECTOR_UDIV ] = RewriteUdiv;
  // d_rewriteTable [ kind::BITVECTOR_UREM ] = RewriteUrem;
  d_rewriteTable [ kind::BITVECTOR_UDIV_TOTAL ] = RewriteUdivTotal;
  d_rewriteTable [ kind::BITVECTOR_UREM_TOTAL ] = RewriteUremTotal;
  d_rewriteTable [ kind::BITVECTOR_SMOD ] = RewriteSmod;
  d_rewriteTable [ kind::BITVECTOR_SDIV ] = RewriteSdiv;
  d_rewriteTable [ kind::BITVECTOR_SREM ] = RewriteSrem;
  d_rewriteTable [ kind::BITVECTOR_SHL ] = RewriteShl;
  d_rewriteTable [ kind::BITVECTOR_LSHR ] = RewriteLshr;
  d_rewriteTable [ kind::BITVECTOR_ASHR ] = RewriteAshr;
  d_rewriteTable [ kind::BITVECTOR_EXTRACT ] = RewriteExtract;
  d_rewriteTable [ kind::BITVECTOR_REPEAT ] = RewriteRepeat;
  d_rewriteTable [ kind::BITVECTOR_ZERO_EXTEND ] = RewriteZeroExtend;
  d_rewriteTable [ kind::BITVECTOR_SIGN_EXTEND ] = RewriteSignExtend;
  d_rewriteTable [ kind::BITVECTOR_ROTATE_RIGHT ] = RewriteRotateRight;
  d_rewriteTable [ kind::BITVECTOR_ROTATE_LEFT ] = RewriteRotateLeft;
}

Node TheoryBVRewriter::eliminateBVSDiv(TNode node) {
  Node result = bv::LinearRewriteStrategy <
    bv::RewriteRule<bv::SremEliminate>,
    bv::RewriteRule<bv::SdivEliminate>,
    bv::RewriteRule<bv::SmodEliminate>
    >::apply(node);
  return result; 
}


<|MERGE_RESOLUTION|>--- conflicted
+++ resolved
@@ -106,26 +106,16 @@
       RewriteRule<UleMax>,
       RewriteRule<ZeroUle>,
       RewriteRule<UleZero>,
-<<<<<<< HEAD
-      RewriteRule<UleSelf>//,
-      //      RewriteRule<UleEliminate>
-=======
       RewriteRule<UleSelf>,
       RewriteRule<UleEliminate>
->>>>>>> 07c2ba8e
       >::apply(node);
   return RewriteResponse(resultNode == node ? REWRITE_DONE : REWRITE_AGAIN, resultNode); 
 }
 
 RewriteResponse TheoryBVRewriter::RewriteSle(TNode node, bool preregister){
   Node resultNode = LinearRewriteStrategy
-<<<<<<< HEAD
-    < RewriteRule <EvalSle>//, 
-      //      RewriteRule <SleEliminate>
-=======
     < RewriteRule <EvalSle>, 
       RewriteRule <SleEliminate>
->>>>>>> 07c2ba8e
       >::apply(node);
   return RewriteResponse(resultNode == node? REWRITE_DONE : REWRITE_AGAIN, resultNode); 
 }
