--- conflicted
+++ resolved
@@ -231,21 +231,17 @@
 		}
 	} else if( t.getKind() == kind::STRING_ITOS ) {
 		if(options::stringExp()) {
-<<<<<<< HEAD
 			//Node num = Rewriter::rewrite(NodeManager::currentNM()->mkNode(kind::ITE,
 			//				NodeManager::currentNM()->mkNode(kind::GEQ, t[0], d_zero),
 			//				t[0], NodeManager::currentNM()->mkNode(kind::UMINUS, t[0])));
 			Node num = t[0];
-=======
-			Node num = NodeManager::currentNM()->mkNode(kind::ABS, t[0]);
->>>>>>> b12a68cf
 			Node pret = NodeManager::currentNM()->mkNode(kind::STRING_ITOS, num);
 			Node lenp = NodeManager::currentNM()->mkNode(kind::STRING_LENGTH, pret);
 
-			Node lem = NodeManager::currentNM()->mkNode(kind::IFF,
+			/*Node lem = NodeManager::currentNM()->mkNode(kind::IFF,
 				t.eqNode(NodeManager::currentNM()->mkConst(::CVC4::String("0"))),
 				t[0].eqNode(d_zero));
-			new_nodes.push_back(lem);
+			new_nodes.push_back(lem);*/
 
 			Node b1 = NodeManager::currentNM()->mkBoundVar("x", NodeManager::currentNM()->integerType());
 			Node b1v = NodeManager::currentNM()->mkNode(kind::BOUND_VAR_LIST, b1);
@@ -281,7 +277,7 @@
 			Node cc2 = ufx.eqNode(ufMx);
 			cc2 = NodeManager::currentNM()->mkNode(kind::IMPLIES, lstx, cc2);
 			// leading zero
-			Node cl = NodeManager::currentNM()->mkNode(kind::AND, lstx, d_zero.eqNode(t[0]).negate());
+			Node cl = NodeManager::currentNM()->mkNode(kind::AND, lstx, d_zero.eqNode(b1).negate());
 			Node cc21 = NodeManager::currentNM()->mkNode(kind::IMPLIES, cl, NodeManager::currentNM()->mkNode(kind::GT, ufMx, d_zero));
 			//cc3
 			Node cc3 = NodeManager::currentNM()->mkNode(kind::GEQ, ufMx, d_zero);
@@ -324,20 +320,11 @@
 			conc = NodeManager::currentNM()->mkNode( kind::FORALL, b1v, conc );
 			new_nodes.push_back( conc );
 			
-<<<<<<< HEAD
 			/*conc = Rewriter::rewrite(NodeManager::currentNM()->mkNode(kind::IMPLIES, 
 							NodeManager::currentNM()->mkNode(kind::LT, t[0], d_zero),
 							t.eqNode(NodeManager::currentNM()->mkNode(kind::STRING_CONCAT,
 								NodeManager::currentNM()->mkConst(::CVC4::String("-")), pret))));
 			new_nodes.push_back( conc );*/
-=======
-			Node sign = NodeManager::currentNM()->mkNode(kind::ITE, 
-							NodeManager::currentNM()->mkNode(kind::GEQ, t[0], d_zero),
-							NodeManager::currentNM()->mkConst(::CVC4::String("")),
-							NodeManager::currentNM()->mkConst(::CVC4::String("-")));
-			conc = t.eqNode( NodeManager::currentNM()->mkNode(kind::STRING_CONCAT, sign, pret) );
-			new_nodes.push_back( conc );
->>>>>>> b12a68cf
 
 			d_cache[t] = t;
 			retNode = t;
