--- conflicted
+++ resolved
@@ -178,7 +178,6 @@
     Integer prod = d_value * y.d_value;
     return BitVector(d_size, prod);
   }
-<<<<<<< HEAD
 
   BitVector setBit(uint32_t i) const {
     CheckArgument(i < d_size, i);
@@ -191,13 +190,11 @@
     return d_value.isBitSet(i); 
   }
   
-  BitVector unsignedDiv (const BitVector& y) const {
-=======
   /** 
    * Total division function that returns 0 when the denominator is 0.  
    */
   BitVector unsignedDivTotal (const BitVector& y) const {
->>>>>>> 8c5e8955
+
     CheckArgument(d_size == y.d_size, y);
     if (y.d_value == 0) {
       return BitVector(d_size, 0u);
@@ -206,6 +203,7 @@
     CheckArgument(y.d_value > 0, y);
     return BitVector(d_size, d_value.floorDivideQuotient(y.d_value)); 
   }
+  
   /** 
    * Total division function that returns 0 when the denominator is 0.  
    */
