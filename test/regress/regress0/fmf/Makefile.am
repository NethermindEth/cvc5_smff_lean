--- conflicted
+++ resolved
@@ -55,13 +55,9 @@
 	datatypes-ufinite-nested.smt2 \
 	ForElimination-scala-9.smt2 \
 	agree466.smt2 \
-<<<<<<< HEAD
-	LeftistHeap.scala-8-ncm.smt2
-=======
 	LeftistHeap.scala-8-ncm.smt2 \
 	sc-crash-052316.smt2 \
 	bound-int-alt.smt2
->>>>>>> a58abbe7
 
 EXTRA_DIST = $(TESTS)
 
